// <SpartaSharedPointer.hpp> -*- C++ -*-

/**
 * \file   SpartaSharedPointer.hpp
 * \brief  Defines the SpartaSharedPointer class used for garbage collection
 *
 */

#ifndef __SPARTA_SHARED_POINTER__H__
#define __SPARTA_SHARED_POINTER__H__

#include <cinttypes>
#include <type_traits>

#include "sparta/utils/Utils.hpp"
#include "sparta/utils/MetaStructs.hpp"

namespace sparta
{
    /**
     * \class SpartaSharedPointer
     * \brief Used for garbage collection, will delete the object it
     *        points to when all objects are finished using it
     *
     * Simple, thread-\a unsafe class that will delete memory it
     * points to when the last memory reference is deconstructed.
     *
     * Example usage:
     * \code
     * void foo()
     * {
     *    sparta::SpartaSharedPointer<int> ptr(new int);
     *    int * t = new int(0);   // Don't do this, BTW
     *    sparta::SpartaSharedPointer<int> ptr2(t);
     *
     *    ptr2 = ptr;
     *    *ptr = 5;
     *    sparta_assert(*ptr2 == 5);
     *
     *    sparta::SpartaSharedPointer<int> ptr3(new int(10));
     *    sparta_assert(*ptr3 == 10);
     *
     *    // Don't delete!
     *}
     * \endcode
     *
     * This class can be used independently, or more efficiently with
     * sparta::allocate_sparta_shared_pointer<T>.  See
     * sparta::SpartaSharedPointer::SpartaSharedPointerAllocator for more information.
     */
    template <class PointerT>
    class SpartaSharedPointer
    {
        /// Internal structure to keep track of the reference
        struct RefCount
        {
            explicit RefCount(PointerT * _p,
                              bool perform_delete = true) :
                count(1),
                p(_p),
                perform_delete_(perform_delete){}

            ~RefCount() {
                if (perform_delete_) {
                    delete p;
                    p = nullptr;
                }
            }

            int32_t count;
            PointerT * p = nullptr;
            const bool perform_delete_;
        };

        /// Unlink the reference and delete the memory if last to point to it
        void unlink_()
        {
            if(SPARTA_EXPECT_TRUE(ref_count_ != nullptr))
            {
                --ref_count_->count;
                if(SPARTA_EXPECT_FALSE(ref_count_->count == 0))
                {
                    if(memory_block_) {
                        memory_block_->alloc->release_(memory_block_);
                    }
                    else {
                        delete ref_count_;
                    }
                    ref_count_ = nullptr;
                }
<<<<<<< HEAD
=======
                ref_count_ = nullptr;
>>>>>>> f95e0e06
            }
        }

    public:
        //! Expected typedef for the resource type.
        using element_type = PointerT;

        /**
         * \brief Construct a Reference Pointer with the given memory object
         * \param p The memory that this reference pointer will take ownership of
         *
         * Construct a new Reference Pointer and take initial
         * ownership of the given object pointer.
         */
        explicit SpartaSharedPointer(PointerT * p = nullptr) noexcept :
            ref_count_(new RefCount(p)){}

        /**
         * \brief Constructor for SpartaSharedPointer<T> ptr = nullptr;
         * \param nullptr_t
         */
        constexpr SpartaSharedPointer(std::nullptr_t) noexcept :
            ref_count_(new RefCount(nullptr)){}

        /**
         * \brief Construct a reference pointer given another reference pointer
         * \param orig The original pointer
         *
         * The two reference pointers now share the common memory
         */
        SpartaSharedPointer(const SpartaSharedPointer & orig) :
            memory_block_(orig.memory_block_),
            ref_count_(orig.ref_count_)
        {
            if(SPARTA_EXPECT_TRUE(ref_count_ != nullptr)) {
                ++ref_count_->count;
            }
        }

        /**
         * \brief Take ownership of a reference pointer
         * \param orig The original pointer
         *
         * This SpartaSharedPointer now replaces orig.  Orig becomes a
         * nullptr with no references
         */
        SpartaSharedPointer(SpartaSharedPointer && orig) :
            memory_block_(orig.memory_block_),
            ref_count_(orig.ref_count_)
        {
            // DO NOT unlink.
            orig.memory_block_ = nullptr;
            orig.ref_count_    = nullptr;
        }

        //! \brief Detach this shared pointer; if last, delete underlying object
        ~SpartaSharedPointer() {
            if(SPARTA_EXPECT_TRUE(ref_count_ != nullptr)) {
                unlink_();
            }
        }

        /**
         * \brief Assignment operator
         * \param orig The original pointer
         * \return Reference to this
         *
         * The two reference pointers now share the common memory
         */
        SpartaSharedPointer & operator=(const SpartaSharedPointer & orig)
        {
            sparta_assert(&orig != this);
            unlink_();
            memory_block_ = orig.memory_block_;
            ref_count_    = orig.ref_count_;
            if(SPARTA_EXPECT_TRUE(ref_count_ != nullptr)) {
                ++ref_count_->count;
            }
            return *this;
        }

        /**
         * \brief Assignment move operator
         * \param orig The original pointer to be moved
         * \return Reference to this
         *
         * The rvalue is assigned into this class, with this class
         * unlinking itself from it's original pointer
         */
        SpartaSharedPointer & operator=(SpartaSharedPointer && orig)
        {
            sparta_assert(&orig != this);
            unlink_();
            memory_block_ = orig.memory_block_;
            ref_count_    = orig.ref_count_;
            orig.memory_block_ = nullptr;
            orig.ref_count_    = nullptr;
            return *this;
        }

        /**
         * \brief The not ! operator
         * \return true if the pointer is null, false otherwise
         *
         * For operations like:
         * \code
         *     if(!refptr) { ... }
         * \endcode
         */
        bool operator!() const {
            return (ref_count_ && ref_count_->p == nullptr);
        }

        /**
         * \brief Boolean cast
         * \return Will be true if the pointer is not null
         *
         * For operations like:
         * \code
         *     if(refptr) { ... }
         *     // const bool is_good = refptr; // Disallowed
         * \endcode
         */
        explicit operator bool() const {
            return (ref_count_ && (ref_count_->p == nullptr ? false : true));
        }

        /**
         * \brief Dereference the RefPointer (const)
         * \return The pointer pointed to by this RefPointer
         */
        PointerT * operator->() const {
            sparta_assert(ref_count_ != nullptr, "This is a dead SpartaSharedPointer");
            return ref_count_->p;
        }

        /**
         * \brief Dereference the RefPointer (const)
         * \return The pointer pointed to by this RefPointer
         */
        PointerT & operator*() const {
            sparta_assert(ref_count_ != nullptr, "This is a dead SpartaSharedPointer");
            return *(ref_count_->p);
        }

        /**
         * \brief Get the underlying pointer
         * \return The underlying pointer
         */
        PointerT * get() const {
            sparta_assert(ref_count_ != nullptr, "This is a dead SpartaSharedPointer");
            return ref_count_->p;
        }

        /**
         * \brief Reset this shared pointer
         * \param p The new pointer
         */
        void reset(PointerT * p = nullptr) {
            if(ref_count_ != nullptr) {
                unlink_();
            }
            ref_count_     = new RefCount(p);
            memory_block_  = nullptr;
        }

        /**
         * \brief Get the current reference count
         * \return The current reference count. 0 if this SpartaSharedPointer points to nullptr
         */
        uint32_t use_count() const {
            if(SPARTA_EXPECT_TRUE(ref_count_ != nullptr)) {
                return ref_count_->p ? ref_count_->count : 0;
            }
            return 0;
        }

        // Allocation helpers

        /*!
         * \class SpartaSharedPointerAllocator
         *
         * \brief A memory allocator complementing SpartaSharedPointer
         *        that reuses old memory
         *
         * First off, this allocator *DOES NOT* follow the semantics
         * of std::allocator_traits.  This is done on purpose to
         * prevent others from using this class with std types like
         * std::shared_ptr, std::vector, etc.  Also, this class *is
         * not* thread safe.  Do not expect it to work in a threaded
         * application where multiple threads are
         * allocating/deallocating with the same
         * sparta::SpartaSharedPointerAllocator instance.
         *
         * Also, the allocator *must outlive* any simulator
         * componentry that uses objects allocated by this allocator.
         * If not, random seg faults will plague the developer.
         * Suggested use is to make this allocator global, with
         * user-defined atomic operations if desired.
         *
         * A suggestion for Sparta developers using these allocators
         * is to create an `Allocator` class type that derives from
         * sparta::TreeNode and place that class somewhere in the
         * simulation under root:
         *
         * \code
         *
         * // Define a specific TreeNode that is just allocators
         * class OurAllocators : public sparta::TreeNode
         * {
         * public:
         *      // Constructors and what-not...
         *
         *      // Allocators
         *      using MyAllocator = sparta::SpartaSharedPointer<MyClassIUseALot>::SpartaSharedPointerAllocator;
         *      MyAllocator my_allocator(100, 200);  // whatever params you chose
         * };
         *
         * \endcode
         *
         * And in the modeler's block, they would retrive the
         * `OurAllocators` node and get the allocator:
         *
         * \code
         *
         * class MyDevice : public sparta::Unit
         * {
         * public:
         *     MyDevice(sparta::TreeNode * my_container, sparta::ParameterSet *) :
         *         my_allocator_(customUtilToFindTheAllocatorTreeNode(my_container)->my_allocator)
         *     {}
         *
         * private:
         *
         *     OurAllocators::MyAllocator & my_allocator_;
         * };
         *
         * \endcode
         *
         * The class is not intended to be used directly, but rather
         * in compliment with the allocator method
         * sparta::allocate_sparta_shared_pointer.
         *
         * A typical use of this class is when a modeler is
         * creating/destroying lots and lots and lots of little
         * objects throughout simulation.  Using the std::allocator or
         * boost::pool_allocator does help, but not as much as this
         * allocator, which is tuned/focused on the exact modeling use case.
         *
         * As an example of a healthy performance uplift, the
         * CoreExample saw a 20% boost in performance using this
         * allocation coupled with the SpartaSharedPointer over using
         * std::shared_ptr created via std::allocate_shared.  See a
         * performance example in the SpartaSharedPointer unit test.
         *
         *
         * To use this allocator, create a singleton of it in the
         * application for the given type:
         *
         * \code
         * // .cpp file
         *
         * // Instance of the allocator in source.  Set it up to
         * // initially allocate 100 blocks of memory.
         *
         * namespace mysimulator {
         *     const size_t max_blocks_allowed = 100;
         *     const size_t water_mark_complaining_point = 80;
         *     sparta::SpartaSharedPointer<MyClassIUseALot>::
         *         SpartaSharedPointerAllocator my_class_i_use_a_lot_allocator(max_blocks_allowed,
         *                                                                     water_mark_complaining_point);
         * }
         * \endcode
         *
         * \code
         * namespace mysimulator {
         *     // .hpp file
         *     class MyClassIUseALot
         *     {
         *     public:
         *         // Constructor with two args
         *         MyClassIUseALot(uint32_t, const std::string&);
         *     };
         *
         *     // The Allocator to use with the class
         *     exterm sparta::SpartaSharedPointer<MyClassIUseALot>::
         *         SpartaSharedPointerAllocator my_class_i_use_a_lot_allocator;
         * }
         *
         * \endcode
         *
         * In runtime code, use allocate_sparta_shared_pointer
         * method to allocate instances of the SpartaSharedPointer:
         *
         * \code
         * void foo()
         * {
         *     sparta::SpartaSharedPointer<MyClassIUseALot> ptr =
         *         sparta::allocate_sparta_shared_pointer<MyClassIUseALot>(my_class_i_use_a_lot_allocator,
         *                                                                 30, "hello");
         *     ptr.reset(); // put back the allocated object in a pool
         * }
         * \endcode
         *
         * Use sparta::SpartaSharedPointer like a regular
         * sparta::SpartaSharedPointer.
         *
         * The allocator's constructor takes two arguments: a maximum
         * number of blocks to allocate and a water mark.  The maximum
         * number of blocks is the hard upper limit of this allocator.
         * Go beyond that and the allocator will throw an exception
         * that it's "out of memory."  If the allocator hits the
         * watermark, it will warn that memory is dangerously close to
         * being "used up."  Watermark much be less than or equal to
         * max_num_blocks.
         *
         * The Alocator also keeps track of those objects in flight
         * that have not returned to the allocator.  Using the call to
         * SpartaSharedPointerAllocator::getOutstandingAllocatedObjects,
         * a modeler can determine which objects are still
         * outstanding, where they might be, and help debug the
         * situation.
         *
         */
        class SpartaSharedPointerAllocator
        {
        public:

            //! Handy typedef
            using element_type = PointerT;

            //! Used for defining a custom watermark callback.
            //! Default is to print a warning
            using WaterMarkWarningCallback = std::function<void (const SpartaSharedPointerAllocator &)>;

            /**
             * \brief Construct this allocator with num_blocks of initial memory
             * \param max_num_blocks The maximum number of blocks this allocator is allowed to use
             * \param water_mark The point where this allocator will warn (once) if allocation passes this threshold
             *
             * Allocate a SpartaSharedPointerAllocator with a large
             * block of memory (up front) to use during simulation for
             * the PointerT type.  The water_mark is a warning spot to
             * help developers tune their allocations for their uses.
             *
             */
            SpartaSharedPointerAllocator(const size_t max_num_blocks,
                                         const size_t water_mark) :
                memory_blocks_(max_num_blocks),
                water_mark_(water_mark),
                watermark_warning_callback_(waterMarkWarningCallback_)
            {
                sparta_assert(water_mark <= max_num_blocks,
                              "The water_mark on SpartaSharedPointerAllocator should be less than or " <<
                              "equal to the maximum number of blocks. water_mark=" << water_mark <<
                              " max_num_blocks=" << max_num_blocks);
                free_blocks_.resize(max_num_blocks, nullptr);
            }

            //! Disallow copies/assignments/moves
            SpartaSharedPointerAllocator(const SpartaSharedPointerAllocator&) = delete;
            //! Disallow copies/assignments/moves
            SpartaSharedPointerAllocator(SpartaSharedPointerAllocator &&) = delete;
            //! Disallow copies/assignments/moves
            SpartaSharedPointerAllocator operator=(const SpartaSharedPointerAllocator&) = delete;

            //! Clean up the allocator -- will warn if there are objects not returned to the allocator
            ~SpartaSharedPointerAllocator() {
                if(hasOutstandingObjects())
                {
                    std::cerr << "WARNING: Seems that not all of the blocks made it back.  \n'" <<
                        __PRETTY_FUNCTION__ << "'\nAllocated: " << allocated_ <<
                        "\nReturned: " << free_idx_ << std::endl;
                }
            }

            /**
             * \brief Return the number of freed objects this allocator holds
             * \return Number of freed objects
             */
            size_t getNumFree() const {
                return free_idx_;
            }

            /**
             * \brief Return the number of allocated objects this allocator allocated over time
             * \return Number of allocated objects
             *
             * This count should always be <= getNumFree()
             */
            size_t getNumAllocated() const {
                return memory_blocks_.size();
            }

            /**
             * \brief Query to see if the allocator has any outstanding memory not yet returned
             * \return True if there are outstanding blocks not yet returned to the allocator
             */
            bool hasOutstandingObjects() const {
                return (allocated_ != free_idx_);
            }

            /**
             * \brief Return a vector of objects that have not been deleted/not yet returned to the allocator
             *
             * \return vector of PointerT objects that still have reference counts > 0
             */
            std::vector<const PointerT*> getOutstandingAllocatedObjects() const
            {
                std::vector<const PointerT*> allocated_objs;

                const size_t size = memory_blocks_.size();
                for(uint32_t i = 0; i < size; ++i) {
                    if(memory_blocks_[i]->ref_count->count != 0) {
                        allocated_objs.emplace_back(memory_blocks_[i]->object);
                    }
                }

                return allocated_objs;
            }

            /**
             * \brief Set a custom watermark callback
             *
             * \param callback The callback to use when the allocator hits the watermark
             *
             * The callback will be called only once after the watermark was hit.
             */
            void registerCustomWaterMarkCallback(const WaterMarkWarningCallback & callback) {
                watermark_warning_callback_ = callback;
            }

        private:

            // Let's make friends
            friend class SpartaSharedPointer<PointerT>;

            // Make the allocate function a buddy
            template<typename PtrT, typename... Args>
            friend SpartaSharedPointer<PtrT>
            allocate_sparta_shared_pointer(typename SpartaSharedPointer<PtrT>::SpartaSharedPointerAllocator &,
                                           Args&&...args);

            // Internal MemoryBlock
            struct MemBlock
            {
                using RefCountType = SpartaSharedPointer<PointerT>::RefCount;

                using PointerTAlignedStorage =
                    typename std::aligned_storage<sizeof(PointerT), alignof(PointerT)>::type;

                using RefCountAlignedStorage =
                    typename std::aligned_storage<sizeof(RefCountType), alignof(RefCountType)>::type;

                template<typename ...ObjArgs>
                MemBlock(SpartaSharedPointerAllocator * alloc_in,
                         ObjArgs&&...obj_args) :
                    alloc(alloc_in)
                {
                    // Build the new object using the inplacement new.
                    object = new (&object_storage) PointerT(std::forward<ObjArgs>(obj_args)...);

                    // Build the reference count using that object
                    const bool perform_delete = false;
                    ref_count = new (&ref_count_storage) RefCountType(object, perform_delete);
                }

                RefCountAlignedStorage         ref_count_storage;
                PointerTAlignedStorage         object_storage;
                SpartaSharedPointerAllocator * alloc = nullptr;
                PointerT                     * object = nullptr;
                RefCountType                 * ref_count = nullptr;

                MemBlock(const MemBlock &) = delete;
                MemBlock(MemBlock &&)      = delete;
                MemBlock & operator=(const MemBlock&) = delete;
                ~MemBlock() {} // Does nothing; implementation for cppcheck
            };

            // Class to manager the large block of memory allocated
            class MemBlockVector
            {
                // Align the storage for the MemBlock
                using MemBlockAlignedStorage =
                    typename std::aligned_storage<sizeof(MemBlock), alignof(MemBlock)>::type;

                std::vector<MemBlockAlignedStorage> data_;
                std::size_t size_ = 0;

            public:

                // Create num_blocks amount of MemBlocks to use
                explicit MemBlockVector(const size_t num_blocks) :
                    data_(num_blocks)
                {}

                // Allocate an object in aligned storage
                template<typename ...Args>
                MemBlock * allocate(SpartaSharedPointerAllocator * alloc, Args&&... args)
                {
                    sparta_assert(size_ < data_.size(), "Out of memory");

                    // construct value in memory of aligned storage
                    // using inplace operator new
                    auto block = new(&data_[size_]) MemBlock(alloc, std::forward<Args>(args)...);
                    ++size_;

                    return block;
                }

                // Access an object in aligned storage
                const MemBlock* operator[](std::size_t idx) const
                {
                    sparta_assert(idx < size_);
                    return reinterpret_cast<const MemBlock*>(&data_[idx]);
                }

                // The capacity or num_blocks
                size_t capacity() const {
                    return data_.size();
                }

                // The number of blocks requested so far
                size_t size() const {
                    return size_;
                }

                // Start over.
                void clear() {
                    size_ = 0;
                }
            };

            /**
             * \brief Allocate a memory block for the given object to be
             *        used by the SpartaSharedPointer
             *
             * \param args Arguments passed to the constructor of the internal object
             *
             * \return Pointer to the MemBlock used by the
             *         SpartaSharedPointer to release the memory
             */
            template<typename ...PointerTArgs>
            MemBlock * allocate_(PointerTArgs&&... args)
            {
                // Return memory allocated here.
                MemBlock * block = nullptr;

                // Check for previously freed blocks and reuse them.
                if(free_idx_ > 0) {
                    --free_idx_;
                    block = free_blocks_[free_idx_];
                    sparta_assert(block->ref_count->p != nullptr);
                    block->ref_count->count = 1;
                    // perform an in place new on the reused pointer
                    new (block->ref_count->p) PointerT(std::forward<PointerTArgs>(args)...);
                }
                else {
                    if(SPARTA_EXPECT_FALSE(allocated_ > water_mark_)) {
                        if(SPARTA_EXPECT_FALSE(!water_mark_warning_)) {
                            watermark_warning_callback_(*this);
                            water_mark_warning_ = true;
                        }

                        // Only need to check for overallocation if we've passed the watermark
                        if(SPARTA_EXPECT_FALSE(allocated_ >= memory_blocks_.capacity())) {
                            SpartaException ex;
                            ex << "This allocator has run out of memory: \n\n\t"
                               << __PRETTY_FUNCTION__
                               << "\n\n"
                               << "\t\tNumber blocks preallocated: " << memory_blocks_.capacity()
                               << "\n\t\tWatermark                 : " << water_mark_;
                            throw ex;
                        }
                    }
                    block = memory_blocks_.allocate(this, std::forward<PointerTArgs>(args)...);
                    ++allocated_;
                }
                return block;
            }

            // Default watermark warning callback
            static void waterMarkWarningCallback_(const SpartaSharedPointerAllocator & allocator) {
                std::cerr << "WARNING: The watermark for this allocator has been surpassed: \n\n\t"
                          << __PRETTY_FUNCTION__
                          << "\n\n"
                          << "\t\tNumber blocks preallocated: " << allocator.memory_blocks_.capacity()
                          << "\n\t\tWatermark                 : " << allocator.water_mark_ << std::endl;
            }

            /**
             * \brief Return the block of memory back to the "pool"
             * \param block The block to return
             *
             * Note that this *does not* delete the memory but does
             * destruct the object.  The object should be considered
             * "dead" and will be used in the placement new in the
             * future.
             */
            void release_(MemBlock * block) {
                sparta_assert(free_idx_ < free_blocks_.capacity());
                block->ref_count->p->~PointerT();
                free_blocks_[free_idx_] = block;
                ++free_idx_;
            }

            MemBlockVector           memory_blocks_;
            std::vector<MemBlock*>   free_blocks_;
            size_t                   free_idx_ = 0;
            size_t                   allocated_  = 0;
            const size_t             water_mark_;
            bool                     water_mark_warning_ = false;
            WaterMarkWarningCallback watermark_warning_callback_;
        };

    private:

        // Used explicitly by the allocator only
        explicit SpartaSharedPointer(typename SpartaSharedPointerAllocator::MemBlock * block) :
            memory_block_(block),
            ref_count_(block->ref_count)
        {
        }

        typename SpartaSharedPointerAllocator::MemBlock * memory_block_ = nullptr;
        RefCount * ref_count_ = nullptr;

        template<typename PtrT, typename... Args>
        friend SpartaSharedPointer<PtrT>
        allocate_sparta_shared_pointer(typename SpartaSharedPointer<PtrT>::SpartaSharedPointerAllocator &,
                                       Args&&...args);

    };


    template<typename PtrT, typename Ptr2>
    bool operator==(const SpartaSharedPointer<PtrT>& ptr1, const SpartaSharedPointer<Ptr2>& ptr2) noexcept
    { return ptr1.get() == ptr2.get(); }

    template<typename PtrT>
    bool operator==(const SpartaSharedPointer<PtrT>& ptr1, std::nullptr_t) noexcept
    { return !ptr1; }

    template<typename PtrT>
    bool operator==(std::nullptr_t, const SpartaSharedPointer<PtrT>& ptr1) noexcept
    { return !ptr1; }

    template<typename PtrT, typename Ptr2>
    bool operator!=(const SpartaSharedPointer<PtrT>& ptr1, const SpartaSharedPointer<Ptr2>& ptr2) noexcept
    { return ptr1.get() != ptr2.get(); }

    template<typename PtrT>
    bool operator!=(const SpartaSharedPointer<PtrT>& ptr1, std::nullptr_t) noexcept
    { return (bool)ptr1; };

    template<typename PtrT>
    bool operator!=(std::nullptr_t, const SpartaSharedPointer<PtrT>& ptr1) noexcept
    { return (bool)ptr1; }

    template<typename PtrT>
    std::ostream& operator<<(std::ostream & os, const SpartaSharedPointer<PtrT> & p)
    {
        os << p.get();
        return os;
    }

    /**
     * \brief Allocate a SpartaSharedPointer
     * \tparam PointerT The pointer type to allocate
     * \param args Arguments to the class being instantiated
     * \return sparta::SpartaSharedPointer type
     *
     * Allocate a SpartaSharedPointer using the
     * SpartaSharedPointerAllocator instance found in the PointerT.
     *
     * See SpartaSharedPointerAllocator for example usage
     */
    template<typename PointerT, typename... Args>
    SpartaSharedPointer<PointerT>
    allocate_sparta_shared_pointer(typename SpartaSharedPointer<PointerT>::SpartaSharedPointerAllocator & alloc,
                                   Args&&...args)
    {
        static_assert(std::is_constructible<PointerT, Args...>::value,
                      "Can't construct object in allocate_sparta_shared_pointer with the arguments given");

        SpartaSharedPointer<PointerT> ptr(alloc.allocate_(std::forward<Args>(args)...));
        return ptr;
    }

} // sparta namespace

// Helper methods to determine pointer type and/or remove it
namespace MetaStruct {

    // Helper structs
    template<typename T>
    struct is_any_pointer<sparta::SpartaSharedPointer<T>> : public std::true_type {};

    template<typename T>
    struct is_any_pointer<sparta::SpartaSharedPointer<T> const> : public std::true_type {};

    template<typename T>
    struct is_any_pointer<sparta::SpartaSharedPointer<T> &> : public std::true_type {};

    template<typename T>
    struct is_any_pointer<sparta::SpartaSharedPointer<T> const &> : public std::true_type {};

    template<typename T>
    struct remove_any_pointer<sparta::SpartaSharedPointer<T>> { using type = T; };

    template<typename T>
    struct remove_any_pointer<sparta::SpartaSharedPointer<T> const> { using type = T; };

    template<typename T>
    struct remove_any_pointer<sparta::SpartaSharedPointer<T> &> { using type = T; };

    template<typename T>
    struct remove_any_pointer<sparta::SpartaSharedPointer<T> const &> { using type = T; };
}

// __REF_POINTER__H__
#endif<|MERGE_RESOLUTION|>--- conflicted
+++ resolved
@@ -88,10 +88,6 @@
                     }
                     ref_count_ = nullptr;
                 }
-<<<<<<< HEAD
-=======
-                ref_count_ = nullptr;
->>>>>>> f95e0e06
             }
         }
 
